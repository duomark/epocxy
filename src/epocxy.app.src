%%-*- mode: erlang -*-
%% -*- tab-width: 4;erlang-indent-level: 4;indent-tabs-mode: nil -*-
%% ex: ts=4 sw=4 et

{application, epocxy,
 [
  {id, "epocxy"},
<<<<<<< HEAD
  {vsn, "0.9.9"},
=======
  {vsn, "0.9.8b"},
>>>>>>> a3d48af6
  {description, "Erlang Patterns of Concurrency"},
  {modules,      [
                  ets_buffer,
                  cxy_ctl,
                  cxy_cache, cxy_cache_fsm, cxy_cache_sup
                 ]},
  {registered,   [cxy_cache_sup]},
  {applications, [kernel, stdlib, sasl]},
  {included_applications, []},
  {env, []}
 ]}.<|MERGE_RESOLUTION|>--- conflicted
+++ resolved
@@ -5,11 +5,7 @@
 {application, epocxy,
  [
   {id, "epocxy"},
-<<<<<<< HEAD
-  {vsn, "0.9.9"},
-=======
   {vsn, "0.9.8b"},
->>>>>>> a3d48af6
   {description, "Erlang Patterns of Concurrency"},
   {modules,      [
                   ets_buffer,
